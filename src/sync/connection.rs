use core::{borrow::BorrowMut, net::SocketAddr, ops::Range};

use log::trace;
use rand_core::CryptoRngCore;
use sha2::{
    digest::{generic_array::GenericArray, OutputSizeUser},
    Sha256,
};

use crate::{
    close_connection,
    handshake::{ClientState, ServerState},
    open_connection,
    parsing::ParseBuffer,
    record_parsing::{EncodeCiphertextRecord, RecordContentType},
    stage_alert, try_open_new_handshake, try_pass_packet_to_connection,
    try_pass_packet_to_handshake, ConnectionId, DeferredAction, DtlsConnection, DtlsError,
    DtlsPoll, EpochState, HandshakeSlot, HandshakeSlotState, HandshakeState, TimeStampMs,
};

use super::handshake::{process_client_sync, process_server_sync};

pub struct DtlsStack<'a, const CONNECTIONS: usize> {
    connections: [Option<DtlsConnection<'a>>; CONNECTIONS],

    rng: &'a mut dyn rand_core::CryptoRngCore,
    staging_buffer: &'a mut [u8],

    send_to_peer: &'a mut dyn FnMut(&SocketAddr, &[u8]),

    require_cookie: bool,
    // In any case the minimal recommended length for K is L bytes (as the hash output
    // length) RFC 2104
    cookie_key: GenericArray<u8, <Sha256 as OutputSizeUser>::OutputSize>,
}

impl<'a, const CONNECTIONS: usize> DtlsStack<'a, CONNECTIONS> {
    pub fn new(
        rng: &'a mut dyn CryptoRngCore,
        staging_buffer: &'a mut [u8],
        send_to_peer: &'a mut dyn FnMut(&SocketAddr, &[u8]),
    ) -> Result<Self, DtlsError> {
        let mut me = Self {
            connections: [const { None }; CONNECTIONS],
            rng,
            staging_buffer,
            send_to_peer,
            cookie_key: GenericArray::default(),
            require_cookie: true,
        };
        me.rng
            .try_fill_bytes(&mut me.cookie_key)
            .map_err(|_| DtlsError::RngError)?;
        Ok(me)
    }

    pub fn poll(
        &mut self,
        handshakes: &mut [HandshakeSlot],
        now_ms: TimeStampMs,
    ) -> Result<DtlsPoll, DtlsError> {
        let mut return_poll = DtlsPoll::Wait;
        for handshake in handshakes {
            let poll = match &mut handshake.state {
                HandshakeSlotState::Running {
                    state,
                    handshake: ctx,
                } => {
                    let conn = ctx.connection(&mut self.connections);
                    let mut new_state = *state;
                    let addr = conn.addr;
                    let poll = match &mut new_state {
                        HandshakeState::Client(c) => process_client_sync(
                            c,
                            &now_ms,
                            ctx,
                            &mut handshake.net_queue,
                            conn,
                            self.rng,
                            self.staging_buffer,
                            &mut |bytes| (self.send_to_peer)(&addr, bytes),
                        ),
                        HandshakeState::Server(s) => process_server_sync(
                            s,
                            &now_ms,
                            ctx,
                            &mut handshake.net_queue,
                            conn,
                            self.rng,
                            self.staging_buffer,
                            &mut |bytes| (self.send_to_peer)(&addr, bytes),
                        ),
                    };
                    try_send_alert_sync(
                        &poll,
                        self.staging_buffer,
                        &mut |b| (self.send_to_peer)(&addr, b),
                        &mut conn.epochs,
                        &conn.current_epoch,
                    );
                    let poll = poll?;
                    *state = new_state;
                    if matches!(
                        state,
                        HandshakeState::Client(ClientState::FinishedHandshake)
                            | HandshakeState::Server(ServerState::FinishedHandshake)
                    ) {
                        handshake.finish_handshake(conn);
                    }
                    poll
                }
                HandshakeSlotState::Empty => DtlsPoll::Wait,
                HandshakeSlotState::Finished(_) => DtlsPoll::FinishedHandshake,
            };
            return_poll = return_poll.merge(poll);
        }
        Ok(return_poll)
    }

    pub fn open_connection(&mut self, slot: &mut HandshakeSlot, addr: &SocketAddr) -> bool {
        open_connection(&mut self.connections, slot, addr)
    }

    /// Returns whether the connection was closed successfully
    pub fn close_connection(&mut self, connection_id: ConnectionId) -> bool {
        let addr = self
            .connections
            .get(connection_id.0)
            .and_then(|c| c.as_ref().map(|c| c.addr));
        match (
            addr,
            close_connection(connection_id, self.staging_buffer, &mut self.connections),
        ) {
            (Some(addr), DeferredAction::Send(buf)) => {
                (self.send_to_peer)(&addr, buf);
                true
            }
            (_, DeferredAction::None) => false,
            _ => unreachable!(),
        }
    }

    pub fn send_dtls_packet(
        &mut self,
        connection_id: ConnectionId,
        packet: &[u8],
    ) -> Result<(), DtlsError> {
        if let Some(connection) = &mut self.connections[connection_id.0] {
            let mut buffer = ParseBuffer::init(self.staging_buffer.borrow_mut());
            let epoch_index = connection.current_epoch as usize & 3;
            let mut record = EncodeCiphertextRecord::new(
                &mut buffer,
                &connection.epochs[epoch_index],
                &connection.current_epoch,
            )?;
            record.payload_buffer().write_slice_checked(packet)?;
            record.finish(
                &mut connection.epochs[epoch_index],
                RecordContentType::ApplicationData,
            )?;
            (self.send_to_peer)(&connection.addr, buffer.as_ref());
            Ok(())
        } else {
            Err(DtlsError::UnknownConnection)
        }
    }

    pub fn staging_buffer(&mut self) -> &mut [u8] {
        self.staging_buffer
    }

    pub fn handle_dtls_packet(
        &mut self,
        handshakes: &mut [HandshakeSlot],
        addr: &SocketAddr,
        packet_len: usize,
        handle_app_data: &mut dyn FnMut(ConnectionId, Range<usize>, &mut Self),
    ) -> Result<(), DtlsError> {
        let mut handled = true;
        match try_pass_packet_to_connection(
            self.staging_buffer,
            &mut self.connections,
            addr,
            packet_len,
        )? {
            DeferredAction::Send(buf) => (self.send_to_peer)(addr, buf),
            DeferredAction::AppData(id, range) => handle_app_data(id, range, self),
            DeferredAction::None => {}
            DeferredAction::Unhandled => handled = false,
        }
        if handled {
            return Ok(());
        }
        handled = true;
        trace!("Could not match packet to connection");
        match try_pass_packet_to_handshake(
            self.staging_buffer,
            &mut self.connections,
            handshakes,
            addr,
            packet_len,
        )? {
            DeferredAction::Send(buf) => (self.send_to_peer)(addr, buf),
            DeferredAction::AppData(id, range) => handle_app_data(id, range, self),
            DeferredAction::None => {}
            DeferredAction::Unhandled => handled = false,
        }
        if handled {
            return Ok(());
        }
        trace!("Could not match packet to handshake");
        if let Some(buf) = try_open_new_handshake(
            self.staging_buffer,
            self.require_cookie,
            &self.cookie_key,
            handshakes,
            &mut self.connections,
            addr,
            packet_len,
        )? {
            (self.send_to_peer)(addr, buf);
        };
        Ok(())
    }

    pub fn require_cookie(&mut self, require_cookie: bool) {
        self.require_cookie = require_cookie;
    }
}

fn try_send_alert_sync<T>(
    error: &Result<T, DtlsError>,
    staging_buffer: &mut [u8],
    send_bytes: &mut dyn FnMut(&[u8]),
    epoch_states: &mut [EpochState],
    epoch: &u64,
) {
    if let Err(DtlsError::Alert(alert)) = error {
        if let Ok(buf) = stage_alert(staging_buffer, epoch_states, epoch, *alert) {
            send_bytes(buf);
        }
    }
}

#[cfg(test)]
mod tests {
    use crate::{DtlsError, DtlsStack, HandshakeSlot};
    use core::net::{IpAddr, Ipv4Addr, SocketAddr};

<<<<<<< HEAD
    use crate::{DtlsStack, HandshakeSlot, NetQueue};

=======
>>>>>>> 4271ccb4
    #[test]
    pub fn fail_open_more_handshakes_than_connections() {
        let mut netq_1 = NetQueue::new();
        let mut netq_2 = NetQueue::new();
        let mut rng = rand::thread_rng();
        let mut send_to_peer = |_: &SocketAddr, _: &[u8]| {};
        let mut stack = DtlsStack::<1>::new(&mut rng, &mut [], &mut send_to_peer).unwrap();
        let mut hs = [
            HandshakeSlot::new(&[], &mut netq_1),
            HandshakeSlot::new(&[], &mut netq_2),
        ];
        let res = stack.open_connection(
            &mut hs[0],
            &SocketAddr::new(IpAddr::V4(Ipv4Addr::LOCALHOST), 0),
        );
        assert!(res);
        let res = stack.open_connection(
            &mut hs[1],
            &SocketAddr::new(IpAddr::V4(Ipv4Addr::LOCALHOST), 0),
        );
        assert!(!res);
    }

    #[test]
    pub fn closing_connections_works() {
        let mut netq = NetQueue::new();
        let mut rng = rand::thread_rng();
        let mut send_to_peer = |_: &SocketAddr, _: &[u8]| {};
        let mut b = [0; 250];
        let mut stack = DtlsStack::<1>::new(&mut rng, &mut b, &mut send_to_peer).unwrap();
        let mut hs = [HandshakeSlot::new(&[], &mut netq)];
        let res = stack.open_connection(
            &mut hs[0],
            &SocketAddr::new(IpAddr::V4(Ipv4Addr::LOCALHOST), 0),
        );
        assert!(res);

        hs[0].finish_handshake(stack.connections[0].as_mut().unwrap());
        assert!(hs[0].try_take_connection_id().is_some());

        let res = stack.close_connection(crate::ConnectionId(0));
        assert!(res);
        let res = stack.open_connection(
            &mut hs[0],
            &SocketAddr::new(IpAddr::V4(Ipv4Addr::LOCALHOST), 0),
        );
        assert!(res);
    }

    #[test]
    pub fn try_close_non_open_connection() {
        let mut netq = NetQueue::new();
        let mut rng = rand::thread_rng();
        let mut send_to_peer = |_: &SocketAddr, _: &[u8]| {};
        let mut stack = DtlsStack::<1>::new(&mut rng, &mut [], &mut send_to_peer).unwrap();
        let mut hs = [HandshakeSlot::new(&[], &mut netq)];
        let res = stack.open_connection(
            &mut hs[0],
            &SocketAddr::new(IpAddr::V4(Ipv4Addr::LOCALHOST), 0),
        );
        assert!(res);
        let res = stack.close_connection(crate::ConnectionId(0));
        assert!(!res);
    }

    #[test]
    pub fn overflow_stage_buffer() {
        let mut rng = rand::thread_rng();
        let mut send_to_peer = |_: &SocketAddr, _: &[u8]| {};
        let mut stage_buffer = [0u8; 250];
        let mut stack =
            DtlsStack::<1>::new(&mut rng, &mut stage_buffer, &mut send_to_peer).unwrap();
        let mut hs = [HandshakeSlot::new(&[], &mut [])];
        let res = stack.open_connection(
            &mut hs[0],
            &SocketAddr::new(IpAddr::V4(Ipv4Addr::LOCALHOST), 0),
        );
        assert!(res);
        hs[0].finish_handshake(stack.connections[0].as_mut().unwrap());
        let cid = hs[0].try_take_connection_id().unwrap();
        let data = [1u8; 249];

        let e = stack.send_dtls_packet(cid, &data);
        assert!(matches!(e, Err(DtlsError::OutOfMemory)));
    }
}<|MERGE_RESOLUTION|>--- conflicted
+++ resolved
@@ -244,14 +244,9 @@
 
 #[cfg(test)]
 mod tests {
-    use crate::{DtlsError, DtlsStack, HandshakeSlot};
+    use crate::{DtlsError, DtlsStack, HandshakeSlot, NetQueue};
     use core::net::{IpAddr, Ipv4Addr, SocketAddr};
 
-<<<<<<< HEAD
-    use crate::{DtlsStack, HandshakeSlot, NetQueue};
-
-=======
->>>>>>> 4271ccb4
     #[test]
     pub fn fail_open_more_handshakes_than_connections() {
         let mut netq_1 = NetQueue::new();
@@ -319,12 +314,13 @@
 
     #[test]
     pub fn overflow_stage_buffer() {
+        let mut netq = NetQueue::new();
         let mut rng = rand::thread_rng();
         let mut send_to_peer = |_: &SocketAddr, _: &[u8]| {};
         let mut stage_buffer = [0u8; 250];
         let mut stack =
             DtlsStack::<1>::new(&mut rng, &mut stage_buffer, &mut send_to_peer).unwrap();
-        let mut hs = [HandshakeSlot::new(&[], &mut [])];
+        let mut hs = [HandshakeSlot::new(&[], &mut netq)];
         let res = stack.open_connection(
             &mut hs[0],
             &SocketAddr::new(IpAddr::V4(Ipv4Addr::LOCALHOST), 0),
